--- conflicted
+++ resolved
@@ -134,13 +134,8 @@
 # /etc/nginx/sites-available/default
 server {
   server_name drand.nikkolasg.xyz;
-<<<<<<< HEAD
-  listen 443 ssl;
-
-=======
   listen 443 ssl http2;
  
->>>>>>> e93d3439
   location / {
     grpc_pass grpc://localhost:8080;
   }
@@ -150,13 +145,8 @@
   }
 }  
 ```
-<<<<<<< HEAD
-**Note**: you can change
-1. the port on which you want drand to be accessible by changing the line `listen 443 ssl` to use any port.
-=======
 **Note**: you can change 
 1. the port on which you want drand to be accessible by changing the line `listen 443 ssl http2` to use any port.
->>>>>>> e93d3439
 2. the port on which the drand binary will listen locally by changing the line `proxy_pass http://localhost:8080; ` and ` grpc_pass grpc://localhost:8080;` to use any local port.
 
 + Run certbot to get a TLS certificate:
