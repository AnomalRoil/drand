[![Build Status](https://travis-ci.org/dedis/drand.svg?branch=master)](https://travis-ci.org/dedis/drand)

# Drand - A Distributed Randomness Beacon Daemon

Drand (pronounced "dee-rand") is a distributed randomness beacon daemon written
in [Golang](https://golang.org/). Servers running drand can be linked with each
other to produce collective, publicly verifiable, unbiasable, unpredictable
random values at fixed intervals using bilinear pairings and threshold cryptography.
Drand nodes can also serve locally-generated private randomness to clients.

### Disclaimer

<<<<<<< HEAD
**This software is considered experimental and has NOT received a third-party
audit yet. Therefore, DO NOT USE it in production or for anything security
critical at this point.**
=======
**This software is considered experimental and has NOT received a
third-party audit yet. Therefore, DO NOT USE it in production or for anything security
critical at this point. You have been warned.**
>>>>>>> 9056efee

## Quickstart

To run drand locally make sure that you have a working 
[Docker installation](https://docs.docker.com/engine/installation/). 
<<<<<<< HEAD
Then execute:

=======
Then execute (might need root privileges to run Docker on some systems):
>>>>>>> 9056efee
```bash
git clone https://github.com/dedis/drand
cd drand
./run_local.sh
```

The script spins up six local drand nodes using Docker and produces fresh
<<<<<<< HEAD
randomness every few seconds. 
=======
randomness every few seconds.
>>>>>>> 9056efee

## Overview

### Public Randomness

Generating public randomness is the primary functionality of drand. Public
<<<<<<< HEAD
randomness is secret only up to a certain point in time after which it is
publicly released. The challenge here is that no party involved in the
randomness generation process should be able to predict or bias the final
output. Additionally, the final result has to be third-party verifiable to make
it actually useful for applications like lotteries, sharding, or parameter
generation in security protocols.
=======
randomness is generated collectively by drand nodes and publicly available. The
main challenge in generating good randomness is that no party involved in the
randomness generation process should be able to predict or bias the final
output. Additionally, the final result has to be third-party verifiable to make
it actually useful for applications like lotteries, sharding, or parameter
generation in security protocols.  
>>>>>>> 9056efee

A drand randomness beacon is composed of a distributed set of nodes and has two
phases:

- **Setup:** Each node first generates a *long-term public/private key pair*.
<<<<<<< HEAD
Then all of the public keys are written to a *group file* together with some
further metadata required to operate the beacon. After this group file has
been distributed, the nodes perform a *distributed key generation* (DKG) protocol
to create the collective public key and one private key share per server. The
participants NEVER see/use the actual (distributed) private key explicitly but
instead utilize their respective private key shares for the generation of public
randomness.
- **Generation:** After the setup, the nodes switch to the randomness
generation mode. Any of the nodes can initiate a randomness generation round
by broadcasting a message which all the other participants sign using a t-of-n
threshold version of the *Boneh-Lynn-Shacham* (BLS) signature scheme and their
respective private key shares. Once any node (or third-party observer) has
gathered t partial signatures, it can reconstruct the full BLS
signature (using Lagrange interpolation) which corresponds to the collective
random value. This random beacon / full BLS signature can be verified against
the collective public key.
=======
    Then all of the public keys are written to a *group file* together with some
    further metadata required to operate the beacon. After this group file has
    been distributed, the nodes perform a *distributed key generation* (DKG) protocol
    to create the collective public key and one private key share per server. The
    participants NEVER see/use the actual (distributed) private key explicitly but
    instead utilize their respective private key shares for the generation of public
    randomness.

- **Generation:** After the setup, the nodes switch to the randomness
    generation mode. Any of the nodes can initiate a randomness generation round
    by broadcasting a message which all the other participants sign using a t-of-n
    threshold version of the *Boneh-Lynn-Shacham* (BLS) signature scheme and their
    respective private key shares. Once any node (or third-party observer) has
    gathered t partial signatures, it can reconstruct the full BLS
    signature (using Lagrange interpolation) which corresponds to the collective
    random value. This random beacon / full BLS signature can be verified against
    the collective public key.

>>>>>>> 9056efee

### Private Randomness

Private randomness generation is the secondary functionality of drand. Clients
can request private randomness from some or all of the drand nodes which extract
it locally from their entropy pools and send it back in encrypted form. This
<<<<<<< HEAD
might be useful to gather randomness from different entropy sources, for example
=======
can be useful to gather randomness from different entropy sources, for example
>>>>>>> 9056efee
in embedded devices.

In this mode we assume that a client has a private/public key pair and
encapsulates its public key towards the server's public key using the ECIES
encryption scheme. After receiving a request, the drand node produces 32 random
bytes locally (using Go's `crypto/rand` interface), encrypts them using the
received public key and sends it back to the client.

**Note:** Assuming that clients without good local entropy sources (such
as embedded devices) use this process to gather high entropy randomness to
bootstrap their local PRNGs, we emphasize that the initial client key pair has
to be provided by a trusted source (such as the device manufacturer). Otherwise
we run into the chicken-and-egg problem of how to produce on the client's side a
secure ephemeral key pair for ECIES encryption without a good (local) source of
randomness.

## Installation

Drand can be installed via [Golang](https://golang.org/) or
[Docker](https://www.docker.com/). By default, drand saves the configuration
files such as the long-term key pair, the group file, and the collective public
key in the directory `$HOME/.drand/`.
<<<<<<< HEAD
=======

### Via Golang

Make sure that you have a working [Golang
installation](https://golang.org/doc/install) and that your
[GOPATH](https://golang.org/doc/code.html#GOPATH) is set.  
Then install drand via:
```bash
go get -u github.com/dedis/drand
```
>>>>>>> 9056efee

### Via Docker

Make sure that you have a working [Docker installation](https://docs.docker.com/engine/installation/).

## Usage

This section explains in details the workflow to have a working group of drand
nodes generate randomness. On a high-level, the workflow looks like this:
+ **Setup**: generation of individual longterm key-pair and the group file and
  starting the drand daemon.
+ **Distributed Key Generation**: each drand node collectively participates in
  the DKG.
+ **Randomness Generation**: the randomness beacon automatically starts as soon as 
the DKG protocol is finished.

### Setup

The setup process for a drand node consists of two steps:
1. Generate the long-term key pair for each node
2. Setup the group configuration file

#### Long-Term Key

<<<<<<< HEAD
Make sure that you have a working [Golang installation](https://golang.org/doc/install) and that your [GOPATH](https://golang.org/doc/code.html#GOPATH) is set.
Then install drand via:

```bash
go get -u github.com/dedis/drand
=======
To generate the long-term key pair `drand_id.{secret,public}` of the drand daemon, execute
```
drand keygen <address>
>>>>>>> 9056efee
```
where `<address>` is the address from which your drand daemon is reachable. The
address must be reachable over a TLS connection. In case you need non-secured
channel, you can pass the `--tls-disable` flag.

#### Group Configuration

<<<<<<< HEAD
### TLS

Drand nodes attempt to communicate by default over TLS-protected connections.
Therefore, you need to point your node to the TLS certificate chain and
corresponding private key you wish to use via:

```bash
drand <command> \
    --tls-cert <fullchain.pem> \
    --tls-key <privkey.pem>
```

To get TLS certificates for free you can use, for example, [Let's
Encrypt](https://letsencrypt.org/) and  [EFF's certbot](https://certbot.eff.org/).

Although we **do not recommend** it, you can always disable TLS in drand via:

```bash
drand <command> --tls-disable
```

### Docker

If you run drand in Docker, **always** use the following template
=======
All informations regarding a group of drand nodes necessary for drand to function properly are located inside a group.toml configuration file. To run a DKG protocol, one needs to generate this group configuration file from all individual longterm keys generated in the previous step. One can do so with:
```
drand group <pk1> <pk2> ... <pkn>
```
where `<pki>` is the public key file `drand_id.public` of the i-th participant.
The group file is generated in the current directory under `group.toml`.
**NOTE:** At this stage, this group file MUST be distributed to all participants !

##### Randomness Beacon Period

drand updates the configuration file after the DKG protocol finishes,
with the distributed public key and automatically starts running the randomness
beacon. By default, a randomness beacon has a period of 1mn,i.e. new randomness
is generated every minute. If you wish to change the period, you must include
that information **inside** the group configuration file. You can do by
appending a flag to the command such as :
```
drand group --period 2m <pk1> <pk2> ... <pkn>
```

Or simply by editing manually the group file afterwards: it's a TOML
configuration file.
The period must be readable by the [time](https://golang.org/pkg/time/#ParseDuration) package.

### Starting drand daemon

The daemon does not go automatically in background, so you must run it with ` &
` in your terminal, within a screen / tmux session, or with the `-d` option
enabled for the docker commands. Once the daemon is running, the way to issue
commands to the daemon is to use the control functionalities.  The control
client has to run on the same server as the drand daemon, so only drand
administrators can issue command to their drand daemons.

There are two ways to run a drand daemon: using TLS or using plain old regular
un-encrypted connections. Drand by default tries to use TLS connections.

#### With TLS

Drand nodes attempt to communicate by default over TLS-protected connections.
Therefore, you need to point your node to the TLS certificate chain and
corresponding private key you wish to use via:
```bash
drand start \
    --tls-cert <fullchain.pem> \
    --tls-key <privkey.pem>
```

To get TLS certificates for free you can use, for example, [Let's
Encrypt](https://letsencrypt.org/) with its official CLI tool [EFF's
certbot](https://certbot.eff.org/).

#### Without TLS

Although we **do not recommend** it, you can always disable TLS in drand via: 
```bash
drand start --tls-disable
```

#### With Docker
>>>>>>> 9056efee

```bash
docker run \
    --rm \
    --name drand \
    -p <port>:<port> \
    --volume $HOME/.drand/:/root/.drand/ \
    dedis/drand <command>
```

where `<port>` specifies the port through which your drand daemon is reachable
and `<command>` has to be substituted by one of the respective drand
commands below. You must add the corresponding volumes pointing to your TLS
private key and certificate in case you are using TLS (recommended).

<<<<<<< HEAD
### Running and Administrating a Drand Node

The setup process for a drand beacon consists of three steps:

1. Generate the long-term key pair for each node
2. Setup the group configuration file
3. Run the distributed key generation (DKG)

After the DKG has been finished successfully, drand switches automatically to
the randomness generation mode.

#### Long-Term Key Pair Generation

To generate the long-term key pair `drand_id.{secret,public}`, execute

```bash
drand generate-keypair <address>
```

where `<address>` is the address from which your drand daemon is reachable. If
you specify the (no-) TLS flags, as mentioned above, the file `drand_id.public`
will indicate that your node is (not) reachable through TLS.
=======
### Distributed Key Generation

After running all drand daemons, each operator needs to issue a command to start
the DKG protocol, using the group file generated before. One can do so using the
control client with:
```
drand share <group-file>
```

One of the nodes has to function as the leader to initiate the DKG protocol (no
additional trust assumptions), he can do so with:
```
drand share --leader <group-file>
```
>>>>>>> 9056efee

Once running, the leader initiates the distributed key generation protocol to
compute the distributed public key (`dist_key.public`) and the private key
shares (`dist_key.private`) together with the participants specified in
`drand_group.toml`. Once the DKG has finished, the keys are stored as
`$HOME/.drand/groups/dist_key.{public,private}`. 

**Group File**: Once the DKG phase is done, the group file is updated with the
newly created distributed public key. That updated group file needed by drand to
securely contact drand nodes on their public interface to gather private or
public randomness. A drand administrator can get the updated group file  it via 
the following: 
```bash
drand show group
``` 
It will print the group file in its regular TOML format. If you want to save it to
a file, append the `--out <file>` flag.

**Distributed Public Key**: More generally, for third party implementation of
randomness beacon verification, one only needs the distributed public key. If
you are an administrator of a drand node, you can use the control port as the
following:
```bash
drand show cokey
```

<<<<<<< HEAD
To generate the group configuration file `group.toml`, run

```bash
drand group <pk1> <pk2> ... <pkn>
```

where `<pki>` is the public key file `drand_id.public` of the i-th participant.
This group file **MUST** be distributed to all participants.

##### Special case of adding one (or several) key(s)

When a new member is added in the drand run, adding their key in the existing group file can be done via:

```bash
drand group <new_pk1> <new_pk2> ... <new_pkn> \
    --group <group.toml>
```

where `<new_pki>` is the public key file `drand_id.public` of the i-th participant to add into the existing group file identity file of the drand run specified in `<group.toml>`.

This file does not replace the existing group file yet but will be used later on.

#### Collective Key Generation

After receiving the `group.toml` file, participants can start drand via:

```bash
drand start \
    --tls-cert <fullchain.pem> \
    --tls-key <privkey.pem> \
    <group.toml>
```

One of the nodes has to function as the leader which finalizes the setup and
later also initiates the randomness generation rounds. To start the drand
daemon in leader mode, execute:

```bash
drand start \
    --leader \
    --tls-cert <fullchain.pem> \
    --tls-key <privkey.pem> \
    <group.toml>
```

Once running, the leader initiates the distributed key generation protocol
where all nodes in `group.toml` collectively compute the distributed public key
`dist_key.public` and their respective private key shares `dist_key.private`.

Once the DKG has finished, the keys are stored as
`$HOME/.drand/groups/dist_key.{public,private}`. The distributed public key is
additionally save in the currently active directory.


##### Beacon Mode

If there has already been a successful distributed key generation, the node can be started directly in randomness generation mode after a potential state-syncing phase with the other nodes. To do so, run:

```bash
drand start \
    --tls-cert <fullchain.pem> \
    --tls-key <privkey.pem> 
```

#### Randomness Generation

After a successful setup, drand switches automatically to the randomness
generation mode, where each node broadcasts randomness shares in regular
intervals. Once a node has collected a threshold of shares in the current phase,
it re-creates the public random value and stores it in its local instance of
[BoltDB](https://github.com/coreos/bbolt).

<!--To change the default [interval length](https://golang.org/pkg/time/#ParseDuration) 
from 1 minute to 30 seconds, for example, start drand via

```bash
drand start \
    --leader \
    --period 30s \
    --tls-cert <fullchain.pem> \
    --tls-key <privkey.pem> \
```--->

**Note:** If a group file is provided at this point, the existing beacon
database will be erased.

#### Other Functionalities

Drand's local administrator interface provides further functionality, e.g., to
update group details or retrieve secret information. 

Some of those functionnalities are 
implemented via grpc, so if the communications should be done via a precise port, it can 
be specified when starting drand via:

```bash
drand start \
    --tls-cert <fullchain.pem> \
    --tls-key <privkey.pem> \
    --port <port> \
    <group.toml>

```

##### Retrieve Long-Term Private Key

To retrieve the long-term private key of our node, run:

```bash
drand show private
```

##### Retrieve Long-Term Public Key

To retrieve the long-term public key of our node, run:

```bash
drand show public
```

##### Retrieve Private Key Share

To retrieve the private key share of our node, as determined during the DKG, run the following command:

```bash
drand show share
```

The JSON-formatted output has the following form:

```json
{
  "index" : 1,
  "share" : {
    "gid": 22,
    "data": "AAAAAAAAAAAAAAAAAAAAAAAAAAAAAAAAAAAAAAAAAAE="
  }
}
```

##### Retrieve Collective Key

To retrieve the collective key of the drand beacon our node is involved in, run:

```bash
drand show cokey
```

### Using Drand

A drand beacon provides several public services to clients. Communication is
protected through TLS by default. If the contacted node is using a self-signed
certificate, the client can use the `--tls-cert` flag to specify the server's
certificate.

#### Fetching the Collective Public Key 

To retrieve the collective public key of a drand beacon, execute

```bash
drand get cokey --tls-cert <fullchain.pem> \
    --node <address> \
    <group.toml>
```

where `<group.toml>` is the group file identity file of a drand node and `<address>` is the address of the drand node to be contacted.

#### Fetching Public Randomness

To get the latest public random value, run

=======
Otherwise, you can contact an external drand node to ask him for its current
distributed public key:
```
drand get cokey <group.toml>
```
The group toml do not need to be updated with the collective key.

**NOTE**: Using the last method (`get cokey`), a drand node *can* lie about the
key if no out-of-band verification is performed. That information is usually
best gathered from a trusted drand operator and then statically embedded in any
applications using drand.

### Randomness Generation

After a successful setup, drand switches automatically to the randomness
generation mode, where each node broadcasts randomness shares in regular
intervals. Once a node has collected a threshold of shares in the current phase,
it computes the public random value and stores it in its local instance of
[BoltDB](https://github.com/coreos/bbolt).

The default interval is of one minute, if you wish to change that, you need to
do so while generating the group file before the DKG.

### Control Functionalities

Drand's local administrator interface provides further functionality, e.g., to
update group details or retrieve secret information. By default, the daemon
listens on `127.0.0.1:8888`, but you can specify another control port when starting
the daemon with:
```bash
drand start --control 1234
```
In that case, you need to specify the control port for each of the following
commands.

#### Long-Term Private Key


To retrieve the long-term private key of our node, run:
```bash
drand show private
```

#### Long-Term Public Key

To retrieve the long-term public key of our node, run:
```bash
drand show public
```

#### Private Key Share

To retrieve the private key share of our node, as determined during the DKG, run the following command:
```bash
drand control share
```
The JSON-formatted output has the following form: 
```json
{
  "index" : 1,
  "share" : {
    "gid": 22,
    "data": "764f6e3eecdc4aba8b2f0119e7b2fd8c35948bf2be3f87ebb5823150c6065764"
  }
}
```

The "gid" simply indicates which group the data belongs to.

#### Distributed Key


To retrieve the collective key of the drand beacon our node is involved in, run:
```bash
drand show cokey
```

### Using Drand

A drand beacon provides several public services to clients. A drand node exposes
its public services on a gRPC endpoint as well as a REST JSON endpoint, on the
same port. The latter is especially useful if one wishes to retrieve randomness
from a Javascript application.  Communication is protected through TLS by
default. If the contacted node is using a self-signed certificate, the client
can use the `--tls-cert` flag to specify the server's certificate. 

#### Fetching the Collective Public Key 

To retrieve the collective public key of a drand beacon, execute:

```bash
drand get cokey --tls-cert <fullchain.pem> \
    --node <address> \
    <group.toml>
```

where `<group.toml>` is the group identity file of a drand node. You can
specify the `--node <address>` flag if you want to contact a particular node in
the group.

### Fetching Public Randomness 

To get the latest public random value, run
```bash
drand get public --round <i> <group.toml>
```
where `<group.toml>` is the group identity file of a drand node. You can specify
the round number when the public randomness has been generated. If not
specified, this command returns the most recent random beacon.

The JSON-formatted output produced by drand is of the following form:
```json
{
    "Round": 3,
    "Previous": "12392dd64f6628c791fbde72ee8355cf6bc6500c5ba8fadf13ae7f27c688ecf06
61df2092ba0efa4939ac2d19097202be51a7b452346e24a9a794ed8a905cc41",
    "Randomness": "58e6e7a30648846b52d1a586bf45c6f3dcd1824308613002164bbd2442e1bc5
a75826ab335cbe0d26862d33b7f7b9305076e95a8bb67adc2fd7be643672b4e29"
}
```

Here `Randomness` is the latest random value, which is a threshold BLS signature on the previous random value `Previous`. The field `Round` specifies the index of `Randomness` in the sequence of all random values produced by this drand instance. 

#### Fetching Private Randomness

To get a private random value, run the following:

```bash
drand get private group.toml
```
The JSON-formatted output produced by drand should look like the following:
>>>>>>> 9056efee
```bash
drand get public --tls-cert <fullchain.pem> \
    --round <i>
    --node <address> \
    <group.toml>
```

where `<group.toml>` is the group file and `<address>` is the address of the drand node to be contacted.

The JSON-formatted output produced by drand is of the following form:

```json
{
<<<<<<< HEAD
    "idx": 2,
    "prv": "jnbvQ3LSxg8kp8qwpPO1u2F4ietJCZmMjJUQ1KDo4u94P57hN1K2mJk7oeiWU2Czb5pNqWy4u6vQH2fkqdoNgA==",
    "rnd": "QqcL2Pncns2pKrSdfJw0RK6YFosLpP/44FUBF6Udf38uz5rHyVsZ8/XgElTdDLCpUDIm/DWIzltIzmqArZTjlQ=="
}
```

Here `rnd` is the latest random value, which is a threshold BLS signature on the
previous random value `prv`. The field `idx` specifies the index of `rnd` in the
sequence of all random values produced by this drand instance. Both `rnd` and
`prv` are encoded in base64.

It is also possible to get the public random value of a specific run `i`, if available, via:

```bash
drand get public --tls-cert <fullchain.pem> \
    --round <i>
    --node <address> \
    <group.toml>
```

#### Fetching Private Randomness

To get a private random value, run

```bash
drand get private --tls-cert <fullchain.pem> \
    --node <address> \
    <group.toml>
```

where `<group.toml>` is the group file identity file of a drand node and `<address>` is the address of the drand node to contact.

The JSON-formatted output produced by drand is of the following form:

```json
{
    "rnd": "QvIntnAk9P+B3fVQXm3wahNCusx2fKQs0HMRHI77XRk="
}
=======
    "Randomness": "764f6e3eecdc4aba8b2f0119e7b2fd8c35948bf2be3f87ebb5823150c6065764"
}
```

The command outputs a 32-byte hex-encoded random value generated from the local
randomness engine of the contacted server. If the encryption is not correct, the
command outputs an error instead.

#### Using HTTP endpoints

One may want get the distributed key or public randomness by issuing a GET to a
HTTP endpoint instead of using a gRPC client. Here is a basic example on how to
do so with curl.

To get the distributed key, you can use:
```bash
curl <address>/info/dist_key
```

Similarly, to get the latest round of randomness from the drand beacon, you can use
```bash
curl <address>/public
```

**All the REST endpoints are specified in the `protobuf/drand/client.proto` file.**

**NOTE**: At the moment, the REST endpoints return base-64 encoded values, whereas
the drand cli tool returns hexadecimal encoded value ([issue](https://github.com/dedis/drand/issues/85)).


### Updating Drand Group

Drand allows for "semi-dynamic" group update with a *resharing* protocol that
offers the following:
+ new nodes can join an existing group and get new shares. Note that, in fact,
  all nodes get *new* shares after running the resharing protocol.
+ nodes can leave their current group. It may be necessary for nodes that do not
  wish to operate drand anymore.
+ nodes can update the threshold associated with their current distributed
  public key.

The main advantage of this method is that the distributed public key stays the
*same* even with new nodes coming in. That can be useful when the distributed
public key is embedded inside the application using drand, and hence is
difficult to update.

Updating is simple in drand, it uses the same command as for the DKG:
```bash
drand share --from old-group.toml new-group.toml
>>>>>>> 9056efee
```
for new nodes joining the system. The old group toml is fetched as shown above,
and the new group toml is created the usual way (`drand group ....`).

For nodes already in current the group, there is actually a shortcut (the
previous command works also) where there is no need to specify the old group:
```bash
drand share <newGroup.toml>
```

As usual, a leader must start the protocol by indicating the `--leader` flag.

After the protocol is finished, each node listed in the new-group.toml file,
will have a new share corresponding to the same distributed public key. The
randomness generation starts immediately after the resharing protocol using the
new shares.

Here `rnd` is the 32-byte base64-encoded private random value produced by the
contacted drand node. If the encryption is not correct, the command outputs an
error instead.

#### Stop Drand

Stop the running instance via:

```bash
drand stop
```

## Cryptography Background

You can learn more about drand, its motivations and how does it work on these
public [slides](https://docs.google.com/presentation/d/1t2ysit78w0lsySwVbQOyWcSDnYxdOBPzY7K2P9UE1Ac/edit?usp=sharing).

Drand relies on the following cryptographic constructions:

- [Pairing-based cryptography](https://en.wikipedia.org/wiki/Pairing-based_cryptography) and [Barreto-Naehrig curves](https://github.com/dfinity/bn).
- [Pedersen's distributed key generation protocol](https://link.springer.com/article/10.1007/s00145-006-0347-3) for the setup.
- Threshold [BLS signatures](https://www.iacr.org/archive/asiacrypt2001/22480516.pdf) for the generation of public randomness.
- [ECIES](https://en.wikipedia.org/wiki/Integrated_Encryption_Scheme) for the encryption of private randomness.
 
For a more general overview on generation of public randomness, see the paper 
[Scalable Bias-Resistant Distributed Randomness](https://eprint.iacr.org/2016/1067.pdf).

## What's Next?

Although being already functional, drand is still at an early development stage
and there is a lot left to be done. Feel free to submit feature requests or,
even better, pull requests. ;)

+ Support DKG timeouts
+ Add more unit tests
+ Reduce size of Docker
+ Add a systemd unit file
+ Support multiple drand instances within one node
+ Implement a more [failure-resilient DKG protocol](https://eprint.iacr.org/2012/377.pdf)

## License

The drand source code is released under MIT license, see the file
[LICENSE](https://github.com/dedis/drand/blob/master/LICENSE) for the full text.

## Contributors

Here's the list of people that contributed to drand:

- Nicolas Gailly ([@nikkolasg1](https://twitter.com/nikkolasg1))
- Philipp Jovanovic ([@daeinar](https://twitter.com/daeinar))
<<<<<<< HEAD
- Mathilde Raynal
=======
- Mathilde Raynal ([@PizzaWhisperer](https://github.com/PizzaWhisperer))
- Gabbi Fisher ([@gabbifish](https://github.com/gabbifish))
- Linus Gasser ([@ineiti](https://github.com/ineiti))
- Jeff Allen ([@jeffallen](https://github.com/jeffallen))
>>>>>>> 9056efee

## Acknowledgments

Thanks to [@herumi](https://github.com/herumi) for providing support on his
optimized pairing-based cryptographic library used in the first version.

Thanks to Apostol Vassilev for its interest in drand and the extensive and
helpful discussions on the drand design.

Thanks to [@Bren2010](https://github.com/Bren2010) and
[@grittygrease](https://github.com/grittygrease) for providing the native Golang
<<<<<<< HEAD
bn256 implementation and for their help on drand design.
=======
bn256 implementation and for their help in the design of drand and future ideas.
>>>>>>> 9056efee
<|MERGE_RESOLUTION|>--- conflicted
+++ resolved
@@ -10,26 +10,15 @@
 
 ### Disclaimer
 
-<<<<<<< HEAD
 **This software is considered experimental and has NOT received a third-party
 audit yet. Therefore, DO NOT USE it in production or for anything security
 critical at this point.**
-=======
-**This software is considered experimental and has NOT received a
-third-party audit yet. Therefore, DO NOT USE it in production or for anything security
-critical at this point. You have been warned.**
->>>>>>> 9056efee
 
 ## Quickstart
 
 To run drand locally make sure that you have a working 
 [Docker installation](https://docs.docker.com/engine/installation/). 
-<<<<<<< HEAD
-Then execute:
-
-=======
 Then execute (might need root privileges to run Docker on some systems):
->>>>>>> 9056efee
 ```bash
 git clone https://github.com/dedis/drand
 cd drand
@@ -37,55 +26,24 @@
 ```
 
 The script spins up six local drand nodes using Docker and produces fresh
-<<<<<<< HEAD
-randomness every few seconds. 
-=======
 randomness every few seconds.
->>>>>>> 9056efee
 
 ## Overview
 
 ### Public Randomness
 
 Generating public randomness is the primary functionality of drand. Public
-<<<<<<< HEAD
-randomness is secret only up to a certain point in time after which it is
-publicly released. The challenge here is that no party involved in the
-randomness generation process should be able to predict or bias the final
-output. Additionally, the final result has to be third-party verifiable to make
-it actually useful for applications like lotteries, sharding, or parameter
-generation in security protocols.
-=======
 randomness is generated collectively by drand nodes and publicly available. The
 main challenge in generating good randomness is that no party involved in the
 randomness generation process should be able to predict or bias the final
 output. Additionally, the final result has to be third-party verifiable to make
 it actually useful for applications like lotteries, sharding, or parameter
 generation in security protocols.  
->>>>>>> 9056efee
 
 A drand randomness beacon is composed of a distributed set of nodes and has two
 phases:
 
 - **Setup:** Each node first generates a *long-term public/private key pair*.
-<<<<<<< HEAD
-Then all of the public keys are written to a *group file* together with some
-further metadata required to operate the beacon. After this group file has
-been distributed, the nodes perform a *distributed key generation* (DKG) protocol
-to create the collective public key and one private key share per server. The
-participants NEVER see/use the actual (distributed) private key explicitly but
-instead utilize their respective private key shares for the generation of public
-randomness.
-- **Generation:** After the setup, the nodes switch to the randomness
-generation mode. Any of the nodes can initiate a randomness generation round
-by broadcasting a message which all the other participants sign using a t-of-n
-threshold version of the *Boneh-Lynn-Shacham* (BLS) signature scheme and their
-respective private key shares. Once any node (or third-party observer) has
-gathered t partial signatures, it can reconstruct the full BLS
-signature (using Lagrange interpolation) which corresponds to the collective
-random value. This random beacon / full BLS signature can be verified against
-the collective public key.
-=======
     Then all of the public keys are written to a *group file* together with some
     further metadata required to operate the beacon. After this group file has
     been distributed, the nodes perform a *distributed key generation* (DKG) protocol
@@ -104,18 +62,12 @@
     random value. This random beacon / full BLS signature can be verified against
     the collective public key.
 
->>>>>>> 9056efee
-
 ### Private Randomness
 
 Private randomness generation is the secondary functionality of drand. Clients
 can request private randomness from some or all of the drand nodes which extract
 it locally from their entropy pools and send it back in encrypted form. This
-<<<<<<< HEAD
-might be useful to gather randomness from different entropy sources, for example
-=======
 can be useful to gather randomness from different entropy sources, for example
->>>>>>> 9056efee
 in embedded devices.
 
 In this mode we assume that a client has a private/public key pair and
@@ -138,8 +90,6 @@
 [Docker](https://www.docker.com/). By default, drand saves the configuration
 files such as the long-term key pair, the group file, and the collective public
 key in the directory `$HOME/.drand/`.
-<<<<<<< HEAD
-=======
 
 ### Via Golang
 
@@ -150,8 +100,6 @@
 ```bash
 go get -u github.com/dedis/drand
 ```
->>>>>>> 9056efee
-
 ### Via Docker
 
 Make sure that you have a working [Docker installation](https://docs.docker.com/engine/installation/).
@@ -175,17 +123,9 @@
 
 #### Long-Term Key
 
-<<<<<<< HEAD
-Make sure that you have a working [Golang installation](https://golang.org/doc/install) and that your [GOPATH](https://golang.org/doc/code.html#GOPATH) is set.
-Then install drand via:
-
-```bash
-go get -u github.com/dedis/drand
-=======
 To generate the long-term key pair `drand_id.{secret,public}` of the drand daemon, execute
 ```
-drand keygen <address>
->>>>>>> 9056efee
+drand generate-keypair <address>
 ```
 where `<address>` is the address from which your drand daemon is reachable. The
 address must be reachable over a TLS connection. In case you need non-secured
@@ -193,32 +133,6 @@
 
 #### Group Configuration
 
-<<<<<<< HEAD
-### TLS
-
-Drand nodes attempt to communicate by default over TLS-protected connections.
-Therefore, you need to point your node to the TLS certificate chain and
-corresponding private key you wish to use via:
-
-```bash
-drand <command> \
-    --tls-cert <fullchain.pem> \
-    --tls-key <privkey.pem>
-```
-
-To get TLS certificates for free you can use, for example, [Let's
-Encrypt](https://letsencrypt.org/) and  [EFF's certbot](https://certbot.eff.org/).
-
-Although we **do not recommend** it, you can always disable TLS in drand via:
-
-```bash
-drand <command> --tls-disable
-```
-
-### Docker
-
-If you run drand in Docker, **always** use the following template
-=======
 All informations regarding a group of drand nodes necessary for drand to function properly are located inside a group.toml configuration file. To run a DKG protocol, one needs to generate this group configuration file from all individual longterm keys generated in the previous step. One can do so with:
 ```
 drand group <pk1> <pk2> ... <pkn>
@@ -278,7 +192,7 @@
 ```
 
 #### With Docker
->>>>>>> 9056efee
+If you run drand in Docker, **always** use the following template
 
 ```bash
 docker run \
@@ -294,30 +208,6 @@
 commands below. You must add the corresponding volumes pointing to your TLS
 private key and certificate in case you are using TLS (recommended).
 
-<<<<<<< HEAD
-### Running and Administrating a Drand Node
-
-The setup process for a drand beacon consists of three steps:
-
-1. Generate the long-term key pair for each node
-2. Setup the group configuration file
-3. Run the distributed key generation (DKG)
-
-After the DKG has been finished successfully, drand switches automatically to
-the randomness generation mode.
-
-#### Long-Term Key Pair Generation
-
-To generate the long-term key pair `drand_id.{secret,public}`, execute
-
-```bash
-drand generate-keypair <address>
-```
-
-where `<address>` is the address from which your drand daemon is reachable. If
-you specify the (no-) TLS flags, as mentioned above, the file `drand_id.public`
-will indicate that your node is (not) reachable through TLS.
-=======
 ### Distributed Key Generation
 
 After running all drand daemons, each operator needs to issue a command to start
@@ -332,7 +222,6 @@
 ```
 drand share --leader <group-file>
 ```
->>>>>>> 9056efee
 
 Once running, the leader initiates the distributed key generation protocol to
 compute the distributed public key (`dist_key.public`) and the private key
@@ -359,184 +248,14 @@
 drand show cokey
 ```
 
-<<<<<<< HEAD
-To generate the group configuration file `group.toml`, run
-
-```bash
-drand group <pk1> <pk2> ... <pkn>
-```
-
-where `<pki>` is the public key file `drand_id.public` of the i-th participant.
-This group file **MUST** be distributed to all participants.
-
-##### Special case of adding one (or several) key(s)
-
-When a new member is added in the drand run, adding their key in the existing group file can be done via:
-
-```bash
-drand group <new_pk1> <new_pk2> ... <new_pkn> \
-    --group <group.toml>
-```
-
-where `<new_pki>` is the public key file `drand_id.public` of the i-th participant to add into the existing group file identity file of the drand run specified in `<group.toml>`.
-
-This file does not replace the existing group file yet but will be used later on.
-
-#### Collective Key Generation
-
-After receiving the `group.toml` file, participants can start drand via:
-
-```bash
-drand start \
-    --tls-cert <fullchain.pem> \
-    --tls-key <privkey.pem> \
-    <group.toml>
-```
-
-One of the nodes has to function as the leader which finalizes the setup and
-later also initiates the randomness generation rounds. To start the drand
-daemon in leader mode, execute:
-
-```bash
-drand start \
-    --leader \
-    --tls-cert <fullchain.pem> \
-    --tls-key <privkey.pem> \
-    <group.toml>
-```
-
-Once running, the leader initiates the distributed key generation protocol
-where all nodes in `group.toml` collectively compute the distributed public key
-`dist_key.public` and their respective private key shares `dist_key.private`.
-
-Once the DKG has finished, the keys are stored as
-`$HOME/.drand/groups/dist_key.{public,private}`. The distributed public key is
-additionally save in the currently active directory.
-
-
-##### Beacon Mode
-
-If there has already been a successful distributed key generation, the node can be started directly in randomness generation mode after a potential state-syncing phase with the other nodes. To do so, run:
-
-```bash
-drand start \
-    --tls-cert <fullchain.pem> \
-    --tls-key <privkey.pem> 
-```
-
-#### Randomness Generation
-
-After a successful setup, drand switches automatically to the randomness
-generation mode, where each node broadcasts randomness shares in regular
-intervals. Once a node has collected a threshold of shares in the current phase,
-it re-creates the public random value and stores it in its local instance of
-[BoltDB](https://github.com/coreos/bbolt).
-
-<!--To change the default [interval length](https://golang.org/pkg/time/#ParseDuration) 
-from 1 minute to 30 seconds, for example, start drand via
-
-```bash
-drand start \
-    --leader \
-    --period 30s \
-    --tls-cert <fullchain.pem> \
-    --tls-key <privkey.pem> \
-```--->
-
-**Note:** If a group file is provided at this point, the existing beacon
-database will be erased.
-
-#### Other Functionalities
-
-Drand's local administrator interface provides further functionality, e.g., to
-update group details or retrieve secret information. 
-
-Some of those functionnalities are 
-implemented via grpc, so if the communications should be done via a precise port, it can 
-be specified when starting drand via:
-
-```bash
-drand start \
-    --tls-cert <fullchain.pem> \
-    --tls-key <privkey.pem> \
-    --port <port> \
-    <group.toml>
-
-```
-
-##### Retrieve Long-Term Private Key
-
-To retrieve the long-term private key of our node, run:
-
-```bash
-drand show private
-```
-
-##### Retrieve Long-Term Public Key
-
-To retrieve the long-term public key of our node, run:
-
-```bash
-drand show public
-```
-
-##### Retrieve Private Key Share
-
-To retrieve the private key share of our node, as determined during the DKG, run the following command:
-
-```bash
-drand show share
-```
-
-The JSON-formatted output has the following form:
-
-```json
-{
-  "index" : 1,
-  "share" : {
-    "gid": 22,
-    "data": "AAAAAAAAAAAAAAAAAAAAAAAAAAAAAAAAAAAAAAAAAAE="
-  }
-}
-```
-
-##### Retrieve Collective Key
-
-To retrieve the collective key of the drand beacon our node is involved in, run:
-
-```bash
-drand show cokey
-```
-
-### Using Drand
-
-A drand beacon provides several public services to clients. Communication is
-protected through TLS by default. If the contacted node is using a self-signed
-certificate, the client can use the `--tls-cert` flag to specify the server's
-certificate.
-
-#### Fetching the Collective Public Key 
-
-To retrieve the collective public key of a drand beacon, execute
-
+Otherwise, you can contact an external drand node to ask him for its current
+distributed public key:
 ```bash
 drand get cokey --tls-cert <fullchain.pem> \
     --node <address> \
     <group.toml>
 ```
-
 where `<group.toml>` is the group file identity file of a drand node and `<address>` is the address of the drand node to be contacted.
-
-#### Fetching Public Randomness
-
-To get the latest public random value, run
-
-=======
-Otherwise, you can contact an external drand node to ask him for its current
-distributed public key:
-```
-drand get cokey <group.toml>
-```
 The group toml do not need to be updated with the collective key.
 
 **NOTE**: Using the last method (`get cokey`), a drand node *can* lie about the
@@ -562,7 +281,7 @@
 listens on `127.0.0.1:8888`, but you can specify another control port when starting
 the daemon with:
 ```bash
-drand start --control 1234
+drand start --port 1234
 ```
 In that case, you need to specify the control port for each of the following
 commands.
@@ -623,9 +342,7 @@
 To retrieve the collective public key of a drand beacon, execute:
 
 ```bash
-drand get cokey --tls-cert <fullchain.pem> \
-    --node <address> \
-    <group.toml>
+drand get cokey --node <address> <group.toml>
 ```
 
 where `<group.toml>` is the group identity file of a drand node. You can
@@ -663,63 +380,10 @@
 drand get private group.toml
 ```
 The JSON-formatted output produced by drand should look like the following:
->>>>>>> 9056efee
-```bash
-drand get public --tls-cert <fullchain.pem> \
-    --round <i>
-    --node <address> \
-    <group.toml>
-```
-
-where `<group.toml>` is the group file and `<address>` is the address of the drand node to be contacted.
-
-The JSON-formatted output produced by drand is of the following form:
-
-```json
+
 {
-<<<<<<< HEAD
-    "idx": 2,
-    "prv": "jnbvQ3LSxg8kp8qwpPO1u2F4ietJCZmMjJUQ1KDo4u94P57hN1K2mJk7oeiWU2Czb5pNqWy4u6vQH2fkqdoNgA==",
-    "rnd": "QqcL2Pncns2pKrSdfJw0RK6YFosLpP/44FUBF6Udf38uz5rHyVsZ8/XgElTdDLCpUDIm/DWIzltIzmqArZTjlQ=="
-}
-```
-
-Here `rnd` is the latest random value, which is a threshold BLS signature on the
-previous random value `prv`. The field `idx` specifies the index of `rnd` in the
-sequence of all random values produced by this drand instance. Both `rnd` and
-`prv` are encoded in base64.
-
-It is also possible to get the public random value of a specific run `i`, if available, via:
-
-```bash
-drand get public --tls-cert <fullchain.pem> \
-    --round <i>
-    --node <address> \
-    <group.toml>
-```
-
-#### Fetching Private Randomness
-
-To get a private random value, run
-
-```bash
-drand get private --tls-cert <fullchain.pem> \
-    --node <address> \
-    <group.toml>
-```
-
-where `<group.toml>` is the group file identity file of a drand node and `<address>` is the address of the drand node to contact.
-
-The JSON-formatted output produced by drand is of the following form:
-
-```json
-{
-    "rnd": "QvIntnAk9P+B3fVQXm3wahNCusx2fKQs0HMRHI77XRk="
-}
-=======
     "Randomness": "764f6e3eecdc4aba8b2f0119e7b2fd8c35948bf2be3f87ebb5823150c6065764"
 }
-```
 
 The command outputs a 32-byte hex-encoded random value generated from the local
 randomness engine of the contacted server. If the encryption is not correct, the
@@ -766,7 +430,6 @@
 Updating is simple in drand, it uses the same command as for the DKG:
 ```bash
 drand share --from old-group.toml new-group.toml
->>>>>>> 9056efee
 ```
 for new nodes joining the system. The old group toml is fetched as shown above,
 and the new group toml is created the usual way (`drand group ....`).
@@ -835,14 +498,10 @@
 
 - Nicolas Gailly ([@nikkolasg1](https://twitter.com/nikkolasg1))
 - Philipp Jovanovic ([@daeinar](https://twitter.com/daeinar))
-<<<<<<< HEAD
-- Mathilde Raynal
-=======
 - Mathilde Raynal ([@PizzaWhisperer](https://github.com/PizzaWhisperer))
 - Gabbi Fisher ([@gabbifish](https://github.com/gabbifish))
 - Linus Gasser ([@ineiti](https://github.com/ineiti))
 - Jeff Allen ([@jeffallen](https://github.com/jeffallen))
->>>>>>> 9056efee
 
 ## Acknowledgments
 
@@ -854,8 +513,4 @@
 
 Thanks to [@Bren2010](https://github.com/Bren2010) and
 [@grittygrease](https://github.com/grittygrease) for providing the native Golang
-<<<<<<< HEAD
-bn256 implementation and for their help on drand design.
-=======
-bn256 implementation and for their help in the design of drand and future ideas.
->>>>>>> 9056efee
+bn256 implementation and for their help in the design of drand and future ideas.