--- conflicted
+++ resolved
@@ -10,7 +10,6 @@
 package dkg
 
 import (
-	"bytes"
 	"errors"
 
 	"github.com/dedis/kyber"
@@ -108,11 +107,8 @@
 	dealer *vss.Dealer
 	// verifiers indexed by dealer index
 	verifiers map[uint32]*vss.Verifier
-<<<<<<< HEAD
-=======
 	// performs the part of the response verification for old nodes
 	oldAggregators map[uint32]*vss.Aggregator
->>>>>>> 000e5e56
 
 	// index in the old list of nodes
 	oidx int
@@ -130,101 +126,6 @@
 	canReceive bool
 	// indicates whether the node holding the pub key is present in the new list
 	newPresent bool
-<<<<<<< HEAD
-}
-
-// NewDistKeyHandler takes a Config and returns a DistKeyGenerator that is able
-// to drive the DKG or resharing protocol.
-func NewDistKeyHandler(c *Config) (*DistKeyGenerator, error) {
-	if c.NewNodes == nil && c.OldNodes == nil {
-		return nil, errors.New("dkg: can't run with empty node list")
-	}
-
-	var isResharing bool
-	if c.Share != nil || c.PublicCoeffs != nil {
-		isResharing = true
-	}
-	// canReceive is true by default since in the default DKG mode everyone
-	// participates
-	var canReceive = true
-	pub := c.Suite.Point().Mul(c.Longterm, nil)
-	oidx, oldPresent := findPub(c.OldNodes, pub)
-	nidx, newPresent := findPub(c.NewNodes, pub)
-	if !oldPresent && !newPresent {
-		return nil, errors.New("dkg: public key not found in old list or new list")
-	}
-
-	var dpub *share.PubPoly
-	var oldThreshold int
-	if !newPresent {
-		// if we are not in the new list of nodes, then we definitely can't
-		// receive anything
-		canReceive = false
-	} else if isResharing && newPresent {
-		if c.PublicCoeffs == nil && c.Share == nil {
-			return nil, errors.New("dkg: can't receive new shares without the public polynomial")
-		} else if c.PublicCoeffs != nil {
-			dpub = share.NewPubPoly(c.Suite, c.Suite.Point().Base(), c.PublicCoeffs)
-		} else if c.Share != nil {
-			// take the commits of the share, no need to duplicate information
-			c.PublicCoeffs = c.Share.Commits
-			dpub = share.NewPubPoly(c.Suite, c.Suite.Point().Base(), c.PublicCoeffs)
-		}
-		// oldThreshold is only useful in the context of a new share holder, to
-		// make sure there are enough correct deals from the old nodes.
-		canReceive = true
-		oldThreshold = len(c.PublicCoeffs)
-	}
-
-	var canIssue bool
-	if oldPresent {
-		canIssue = true
-	}
-
-	var secretCoeff kyber.Scalar
-	if c.Share != nil {
-		// resharing case
-		secretCoeff = c.Share.Share.V
-	} else {
-		// fresh DKG case
-		secretCoeff = c.Suite.Scalar().Pick(c.Suite.RandomStream())
-	}
-
-	var newThreshold int
-	if c.Threshold != 0 {
-		newThreshold = c.Threshold
-	} else {
-		newThreshold = vss.MinimumT(len(c.NewNodes))
-	}
-
-	var dealer *vss.Dealer
-	var err error
-	if canIssue {
-		dealer, err = vss.NewDealer(c.Suite, c.Longterm, secretCoeff, c.NewNodes, newThreshold)
-		if err != nil {
-			return nil, err
-		}
-	}
-	return &DistKeyGenerator{
-		dealer:      dealer,
-		verifiers:   make(map[uint32]*vss.Verifier),
-		suite:       c.Suite,
-		long:        c.Longterm,
-		pub:         pub,
-		canIssue:    canIssue,
-		canReceive:  canReceive,
-		isResharing: isResharing,
-		dpub:        dpub,
-		oidx:        oidx,
-		nidx:        nidx,
-		c:           c,
-		oldT:        oldThreshold,
-		newT:        newThreshold,
-		newPresent:  newPresent,
-	}, nil
-}
-
-=======
 	// indicates whether the node is present in the old list
 	oldPresent bool
 }
@@ -317,7 +218,6 @@
 	}, err
 }
 
->>>>>>> 000e5e56
 // NewDistKeyGenerator returns a dist key generator ready to create a fresh
 // distributed key with the regular DKG protocol.
 func NewDistKeyGenerator(suite Suite, longterm kyber.Scalar, participants []kyber.Point, t int) (*DistKeyGenerator, error) {
@@ -325,10 +225,6 @@
 		Suite:     suite,
 		Longterm:  longterm,
 		NewNodes:  participants,
-<<<<<<< HEAD
-		OldNodes:  participants,
-=======
->>>>>>> 000e5e56
 		Threshold: t,
 	}
 	return NewDistKeyHandler(c)
@@ -347,9 +243,6 @@
 // sever problem with the configuration or implementation and
 // results in a panic.
 func (d *DistKeyGenerator) Deals() (map[int]*Deal, error) {
-	if !d.canIssue {
-		return nil, errors.New("dkg: can't issue deals with this DKG, check config")
-	}
 	deals, err := d.dealer.EncryptedDeals()
 	if err != nil {
 		return nil, err
@@ -400,10 +293,6 @@
 		pub, ok = getPub(d.c.NewNodes, dd.Index)
 	}
 	// public key of the dealer
-<<<<<<< HEAD
-	pub, ok := getPub(d.c.OldNodes, dd.Index)
-=======
->>>>>>> 000e5e56
 	if !ok {
 		return nil, errors.New("dkg: dist deal out of bounds index")
 	}
@@ -485,16 +374,7 @@
 // the response, and returns a justification.
 func (d *DistKeyGenerator) ProcessResponse(resp *Response) (*Justification, error) {
 	if d.isResharing && d.canIssue && !d.newPresent {
-<<<<<<< HEAD
-		if int(resp.Index) == d.oidx {
-			return d.processResharingResponse(resp)
-		}
-		// nothing to do if the response is not about our deal since we don't
-		// keep anything
-		return nil, nil
-=======
 		return d.processResharingResponse(resp)
->>>>>>> 000e5e56
 	}
 
 	v, ok := d.verifiers[resp.Index]
@@ -506,17 +386,9 @@
 		return nil, err
 	}
 
-<<<<<<< HEAD
-	if !d.canIssue {
-		return nil, nil
-	}
-
-	if d.canIssue && resp.Index != uint32(d.oidx) {
-=======
 	myIdx := uint32(d.oidx)
 	if !d.canIssue || resp.Index != myIdx {
 		// no justification if we dont issue deals or the deal's not from us
->>>>>>> 000e5e56
 		return nil, nil
 	}
 
@@ -542,23 +414,6 @@
 // receive shares. This function makes some check on the response and returns a
 // justification if the response is invalid.
 func (d *DistKeyGenerator) processResharingResponse(resp *Response) (*Justification, error) {
-<<<<<<< HEAD
-	// check the signature authenticity
-	npub, present := getPub(d.c.NewNodes, resp.Response.Index)
-	if !present {
-		return nil, errors.New("dkg: resharing response invalid index")
-	}
-	err := schnorr.Verify(d.suite, npub, resp.Response.Hash(d.suite), resp.Response.Signature)
-	if err != nil {
-		// can't return justification with invalid signature otherwise leads to
-		// attack on other nodes. One attacker can simply put the target victim
-		// index and write gibberish in the signature field. The attacker's
-		// response will have to be set to invalid with `SetTimeout` (a call
-		// anyway needed after a certain timeout).
-		return nil, errors.New("dkg: resharing response invalid signature")
-	}
-	// check the status
-=======
 	agg, present := d.oldAggregators[resp.Index]
 	if !present {
 		agg = vss.NewEmptyAggregator(d.suite, d.c.NewNodes)
@@ -570,20 +425,11 @@
 		return nil, err
 	}
 
->>>>>>> 000e5e56
 	if resp.Response.Status == vss.StatusApproval {
 		return nil, nil
 	}
 
-<<<<<<< HEAD
-	// check the sessionID
-	if bytes.Compare(d.dealer.SessionID(), resp.Response.SessionID) != 0 {
-		return nil, errors.New("dkg: resharing response invalid sessionID")
-	}
-	// complaint response is "valid"
-=======
 	// status is complaint and it is about our deal
->>>>>>> 000e5e56
 	deal, err := d.dealer.PlaintextDeal(int(resp.Response.Index))
 	if err != nil {
 		return nil, errors.New("dkg: resharing response can't get deal. BUG - REPORT")
@@ -621,15 +467,11 @@
 // only a threshold of deals but due to network synchronicity assumption, this
 // is much easier.
 func (d *DistKeyGenerator) Certified() bool {
-<<<<<<< HEAD
-	return len(d.QUAL()) >= len(d.c.OldNodes)
-=======
 	if d.isResharing {
 		return len(d.QUAL()) >= len(d.c.OldNodes)
 	} else {
 		return len(d.QUAL()) >= len(d.c.NewNodes)
 	}
->>>>>>> 000e5e56
 }
 
 // QUAL returns the index in the list of participants that forms the QUALIFIED
