--- conflicted
+++ resolved
@@ -84,7 +84,6 @@
 		PublicCoeffs: dpub,
 		Share:        share,
 	}
-<<<<<<< HEAD
 	if c.OldNodes != nil {
 		cdkg.OldNodes = c.OldNodes.Points()
 	} else {
@@ -93,9 +92,6 @@
 		cdkg.OldNodes = cdkg.NewNodes
 	}
 	state, err := dkg.NewDistKeyHandler(cdkg)
-=======
-	state, err := dkg.NewDistKeyGenerator(conf.Suite, priv.Key, points, t)
->>>>>>> 000e5e56
 	if err != nil {
 		return nil, fmt.Errorf("dkg: error using dkg library: %s", err)
 	}
@@ -193,7 +189,6 @@
 			Nonce:     pdeal.Deal.Nonce,
 			Cipher:    pdeal.Deal.Cipher,
 		},
-		Signature: pdeal.Signature,
 	}
 	defer h.processTmpResponses(deal)
 	slog.Debugf("dkg: %d %s processing deal from %d %s (%d processed)", h.nidx, h.addr(), deal.Index, h.raddr(deal.Index, true), h.dealProcessed)
@@ -372,16 +367,9 @@
 					Nonce:     deal.Deal.Nonce,
 					Cipher:    deal.Deal.Cipher,
 				},
-				Signature: deal.Signature,
 			},
 		}
-<<<<<<< HEAD
-
 		slog.Debugf("dkg: %d sending deal to %d", h.oidx, i)
-=======
-		fmt.Println("Deal -> signature ", deal.Deal.Signature)
-		slog.Debugf("dkg: %s sending deal to %s", h.addr(), id.Address())
->>>>>>> 000e5e56
 		if err := h.net.Send(id, packet); err != nil {
 			slog.Printf("dkg: failed to send deal to %s: %s", id.Address(), err)
 		} else {
