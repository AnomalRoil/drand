--- conflicted
+++ resolved
@@ -3,12 +3,10 @@
 import (
 	"fmt"
 	"io/ioutil"
-	"log"
 	gnet "net"
 	"os"
 	"os/exec"
 	"path"
-	"regexp"
 	"strconv"
 	"testing"
 
@@ -118,82 +116,116 @@
 	require.Error(t, err)
 }
 
-<<<<<<< HEAD
 func TestResetBeacon(t *testing.T) {
 	tmpPath := path.Join(os.TempDir(), "drand")
 	os.Mkdir(tmpPath, 0777)
 	defer os.RemoveAll(tmpPath)
 
 	config := core.NewConfig(core.WithConfigFolder(tmpPath))
-	// first create one set of key pair
-	cmd := exec.Command("drand", "--config", config.ConfigFolder(), "keygen", "127.0.0.1:8080")
-	require.NoError(t, cmd.Run())
-	// read id
-	store := key.NewFileStore(config.ConfigFolder())
-	kp, err := store.LoadKeyPair()
-	require.NoError(t, err)
-	group := key.NewGroup([]*key.Identity{kp.Public, kp.Public, kp.Public, kp.Public}, 3)
-
-	// create fake group
-	groupsPath := path.Join(config.ConfigFolder(), "groups")
-	groupPath := path.Join(groupsPath, "group.toml")
-	require.NoError(t, key.Save(groupPath, group, false))
-
-	// create fake database
-	require.NoError(t, os.MkdirAll(config.DBFolder(), 0777))
-	// create fake file as a way to determine whether it has been deleted or not
+	os.MkdirAll(config.DBFolder(), 0777)
 	fakePath := path.Join(config.DBFolder(), "fake.data")
 	require.NoError(t, ioutil.WriteFile(fakePath, []byte("fakyfaky"), 0777))
-
-	// launch with a group init and we answer by no to the question if we want
-	// to delete the beacon and we expect the fake file to be there
-	args := []string{"--config", tmpPath, "run", "--group-init", groupPath, "--insecure"}
-	cmd = exec.Command("drand", args...)
-	cmd.Stdin = strings.NewReader("y\n")
-	cmdReader, err := cmd.StdoutPipe()
-	if err != nil {
-		log.Fatal(err)
-	}
-	scanner := bufio.NewScanner(cmdReader)
-
-	go func() {
-		if err := cmd.Start(); err != nil {
-			log.Fatal(err)
-		}
-		if err := cmd.Wait(); err != nil {
-			log.Fatal(err)
-		}
-
-	}()
-
-	question := regexp.MustCompile("Accept to delete database")
-	deleted := regexp.MustCompile("Removed existing beacon")
-	for scanner.Scan() {
-		line := scanner.Text()
-		//fmt.Println(line)
-		if question.MatchString(line) {
-			// if the question has been asked, then the database must have been
-			// deleted at the next line
-			if !deleted.MatchString(line) {
-				t.Fatal("not deleted")
-			} else {
-				cmd.Process.Kill()
-				return
-			}
-		}
-
-	}
-
-	/*err := cmd.CombinedOutput()*/
+	tmpStdin, _ := ioutil.TempFile(tmpPath, "stdin")
+	name := tmpStdin.Name()
+	defer os.RemoveAll(name)
+	tmpStdin.WriteString("n\n")
+	tmpStdin.Close()
+	tmpStdin, err := os.Open(name)
+	require.NoError(t, err)
+	os.Stdin = tmpStdin
+
+	resetBeaconDB(config)
+	// check if we still have the fake file
+	if _, err := os.Stat(fakePath); err != nil {
+		t.Fatal("database removed")
+	}
+
+	tmpStdin2, _ := ioutil.TempFile(tmpPath, "stdin2")
+	name = tmpStdin2.Name()
+	defer os.RemoveAll(name)
+	tmpStdin2.WriteString("y\n")
+	tmpStdin2.Close()
+	tmpStdin2, err = os.Open(name)
+	require.NoError(t, err)
+	os.Stdin = tmpStdin2
+
+	resetBeaconDB(config)
+	// it should have removed the db
+	if _, err := os.Stat(fakePath); err == nil {
+		t.Fatal("database not removed")
+	}
+
+	// first create one set of key pair
+	/*cmd := exec.Command("drand", "--config", config.ConfigFolder(), "keygen", "127.0.0.1:8080")*/
+	//require.NoError(t, cmd.Run())
+	//// read id
+	//store := key.NewFileStore(config.ConfigFolder())
+	//kp, err := store.LoadKeyPair()
+	//require.NoError(t, err)
+	//group := key.NewGroup([]*key.Identity{kp.Public, kp.Public, kp.Public, kp.Public}, 3)
+
+	//// create fake group
+	//groupsPath := path.Join(config.ConfigFolder(), "groups")
+	//groupPath := path.Join(groupsPath, "group.toml")
+	//require.NoError(t, key.Save(groupPath, group, false))
+
+	//// create fake database
+	//require.NoError(t, os.MkdirAll(config.DBFolder(), 0777))
+	//// create fake file as a way to determine whether it has been deleted or not
+	//fakePath := path.Join(config.DBFolder(), "fake.data")
+	//require.NoError(t, ioutil.WriteFile(fakePath, []byte("fakyfaky"), 0777))
+
+	//// launch with a group init and we answer by no to the question if we want
+	//// to delete the beacon and we expect the fake file to be there
+	//args := []string{"--config", tmpPath, "run", "--group-init", groupPath, "--insecure"}
+	//cmd = exec.Command("drand", args...)
+	//cmd.Stdin = strings.NewReader("y\n")
+	//cmdReader, err := cmd.StdoutPipe()
 	//if err != nil {
-	//fmt.Println("buffer: ", string(out))
-	//t.Fatal()
-	//}
-
-	// check if we still have the fake file
-	if _, err := os.Stat(fakePath); err == nil {
-		t.Fatal("database removed")
-=======
+	//log.Fatal(err)
+	//}
+	//scanner := bufio.NewScanner(cmdReader)
+
+	//go func() {
+	//if err := cmd.Start(); err != nil {
+	//log.Fatal(err)
+	//}
+	//if err := cmd.Wait(); err != nil {
+	//log.Fatal(err)
+	//}
+
+	//}()
+
+	//question := regexp.MustCompile("Accept to delete database")
+	//deleted := regexp.MustCompile("Removed existing beacon")
+	//for scanner.Scan() {
+	//line := scanner.Text()
+	////fmt.Println(line)
+	//if question.MatchString(line) {
+	//// if the question has been asked, then the database must have been
+	//// deleted at the next line
+	//if !deleted.MatchString(line) {
+	//t.Fatal("not deleted")
+	//} else {
+	////cmd.Process.Kill()
+	//return
+	//}
+	//}
+
+	//}
+
+	//[>err := cmd.CombinedOutput()<]
+	////if err != nil {
+	////fmt.Println("buffer: ", string(out))
+	////t.Fatal()
+	////}
+
+	//// check if we still have the fake file
+	//if _, err := os.Stat(fakePath); err == nil {
+	//t.Fatal("database removed")
+	/*}*/
+}
+
 func TestRunGroupInit(t *testing.T) {
 	tmpPath := path.Join(os.TempDir(), "drand")
 	os.Mkdir(tmpPath, 0777)
@@ -209,7 +241,6 @@
 	err := cmd.Run()
 	if e, ok := err.(*exec.ExitError); ok && e.Success() {
 		t.Fatal(err)
->>>>>>> 5f3643b3
 	}
 }
 
