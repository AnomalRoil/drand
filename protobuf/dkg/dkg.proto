--- conflicted
+++ resolved
@@ -48,10 +48,6 @@
     uint32 index = 1;
     // encrypted version of the deal
     vss.EncryptedDeal deal = 2;
-<<<<<<< HEAD
-    // signature over the deal and the index
-    bytes signature = 3;
-=======
     // signature of the whole deal 
     // NOTE: this is almost duplicated data, since the vss deal already includes
     // a signature. However it does not include the index of the dealer that
@@ -59,8 +55,6 @@
     // and dkg so we could use only one field of signature. For future work...
     // :)
     bytes signature = 3;
-
->>>>>>> 000e5e56
 }
 
 // Response holds the response that a participant broadcast after having
